from enum import Enum
import logging

from lmoments3 import distr
import numba
import numpy as np
import scipy.special
import scipy.stats

from climate_indices import utils

# ----------------------------------------------------------------------------------------------------------------------
# set up a basic, global _logger
logging.basicConfig(level=logging.WARN,
                    format='%(asctime)s %(levelname)s %(message)s',
                    datefmt='%Y-%m-%d  %H:%M:%S')
_logger = logging.getLogger(__name__)


# ----------------------------------------------------------------------------------------------------------------------
class Periodicity(Enum):
    """
    Enumeration type for specifying dataset periodicity.
    
    'monthly' indicates an array of monthly values, assumed to span full years, i.e. the first value 
    corresponds to January of the initial year and any missing final months of the final year 
    filled with NaN values, with size == # of years * 12
    
    'daily' indicates an array of full years of daily values with 366 days per year, as if each year were 
    a leap year and any missing final months of the final year filled with NaN values, 
    with array size == (# years * 366)
    """
    monthly = 12
    daily = 366

    def __str__(self):
        return self.name

    @staticmethod
    def from_string(s):
        try:
            return Periodicity[s]
        except KeyError:
            raise ValueError()


# ----------------------------------------------------------------------------------------------------------------------
@numba.jit
def sum_to_scale(values,
                 scale):
    """
    Compute a sliding sums array using 1-D convolution. The initial (scale - 1) elements
    of the result array will be padded with np.NaN values. Missing values are not ignored, i.e. if a np.NaN
    (missing) value is part of the group of values to be summed then the sum will be np.NaN

    For example if the first array is [3, 4, 6, 2, 1, 3, 5, 8, 5] and the number of values to sum is 3 then
    the resulting array will be [np.NaN, np.NaN, 13, 12, 9, 6, 9, 16, 18].

    More generally:

    Y = f(X, n)

    Y[i] == np.NaN, where i < n
    Y[i] == sum(X[i - n + 1:i + 1]), where i >= n - 1 and X[i - n + 1:i + 1] contains no NaN values
    Y[i] == np.NaN, where i >= n - 1 and X[i - n + 1:i + 1] contains one or more NaN values

    :param values: the array of values over which we'll compute sliding sums
    :param scale: the number of values for which each sliding summation will encompass, for example if this value
                  is 3 then the first two elements of the output array will contain the pad value and the third
                  element of the output array will contain the sum of the first three elements, and so on
    :return: an array of sliding sums, equal in length to the input values array, left padded with NaN values
    """

    # don't bother if the number of values to sum is 1 (will result in duplicate array)
    if scale == 1:
        return values

    # get the valid sliding summations with 1D convolution
    sliding_sums = np.convolve(values, np.ones(scale), mode='valid')

    # pad the first (n - 1) elements of the array with NaN values
    return np.hstack(([np.NaN]*(scale - 1), sliding_sums))


# -----------------------------------------------------------------------------------------------------------------------
@numba.jit
def _pearson3_fitting_values(values):
    """
    This function computes the probability of zero and Pearson Type III distribution parameters
    corresponding to an array of values.

    :param values: 2-D array of values, with each row representing a year containing either 12 values corresponding
                   to the calendar months of that year, or 366 values corresponding to the days of the year
                   (with Feb. 29th being an average of the Feb. 28th and Mar. 1st values for non-leap years)
                   and assuming that the first value of the array is January of the initial year for an input array
                   of monthly values or Jan. 1st of initial year for an input array daily values
    :return: a 2-D array of fitting values for the Pearson Type III distribution, with shape (4, 12) for monthly
             or (4, 366) for daily
             returned_array[0] == probability of zero for each of the calendar time steps
             returned_array[1] == the first Pearson Type III distribution parameter for each of the calendar time steps
             returned_array[2] == the second Pearson Type III distribution parameter for each of the calendar time steps
             returned_array[3] == the third Pearson Type III distribution parameter for each of the calendar time steps
    """

    # validate that the values array has shape: (years, 12) for monthly or (years, 366) for daily
    if len(values.shape) != 2:
        message = 'Invalid shape of input data array: {0}'.format(values.shape)
        _logger.error(message)
        raise ValueError(message)

    else:

        time_steps_per_year = values.shape[1]
        if (time_steps_per_year != 12) and (time_steps_per_year != 366):
            message = 'Invalid shape of input data array: {0}'.format(values.shape)
            _logger.error(message)
            raise ValueError(message)

    # the values we'll compute and return
    fitting_values = np.zeros((4, time_steps_per_year))

    # compute the probability of zero and Pearson parameters for each calendar time step
    # TODO vectorize the below loop? create a @numba.vectorize() ufunc for application over the second axis
    for time_step_index in range(time_steps_per_year):

        # get the values for the current calendar time step
        time_step_values = values[:, time_step_index]

        # count the number of zeros and valid (non-missing/non-NaN) values
        number_of_zeros, number_of_non_missing = utils.count_zeros_and_non_missings(time_step_values)

        # make sure we have at least four values that are both non-missing (i.e. non-NaN)
        # and non-zero, otherwise use the entire period of record
        if (number_of_non_missing - number_of_zeros) < 4:

            # we can't proceed, bail out using zeros
            return fitting_values

        # calculate the probability of zero for the calendar time step
        probability_of_zero = 0.0
        if number_of_zeros > 0:

            probability_of_zero = number_of_zeros / number_of_non_missing

        # get the estimated L-moments, if we have more than three non-missing/non-zero values
        if (number_of_non_missing - number_of_zeros) > 3:

            # remove NaN values from the array, as this invalidates the calculation within the lmoments3 function
            time_step_values = time_step_values[~np.isnan(time_step_values)]

            # get the Pearson Tyoe III parameters for this calendar month's values within the calibration period
            params = distr.pe3.lmom_fit(time_step_values)
            fitting_values[0, time_step_index] = probability_of_zero
            fitting_values[1, time_step_index] = params['loc']
            fitting_values[2, time_step_index] = params['scale']
            fitting_values[3, time_step_index] = params['skew']

    return fitting_values


# ---------------------------------------------------------------------------------------------------------------------
def _minimum_possible(skew,
                      loc,
                      scale):
    """
    Conpute the minimum possible value that can be fitted to a distribution described
    by a set of skew, loc, and scale parameters.

    :param skew:
    :param loc:
    :param scale:
    :return:
    """

    alpha = 4.0 / (skew * skew)

    # calculate the lowest possible value that will fit the distribution (i.e. Z = 0)
    return loc - ((alpha * scale * skew) / 2.0)


# ----------------------------------------------------------------------------------------------------------------------
def _pearson_fit(values,
                 probabilities_of_zero,
                 skew,
                 loc,
                 scale):
    """
    Perform fitting of an array of value to a Pearson Type III distribution
    as described by the Pearson Type III parameters and probability of zero arguments.

    :param values: an array of values to fit to the Pearson Type III distribution described by the skew, loc, and scale
    :param probabilities_of_zero: probability that the value is zero
    :param skew: first Pearson Type III parameter, the skew of the distribution
    :param loc: second Pearson Type III parameter, the loc of the distribution
    :param scale: third Pearson Type III parameter, the scale of the distribution
    """

    # only fit to the distribution if the values array is valid/not missing
    if not np.all(np.isnan(values)):

        # get the Pearson Type III cumulative density function value
        pe3_cdf = scipy.stats.pearson3.cdf(values, skew, loc, scale)

        # turn zero, trace, or minimum values either into either zero or minimum value based on the probability of zero
        zero_mask = np.logical_and((values < 0.0005), (probabilities_of_zero > 0.0))
        trace_mask = np.logical_and((values < 0.0005), (probabilities_of_zero <= 0.0))
        pe3_cdf[zero_mask] = 0.0
        pe3_cdf[trace_mask] = 0.0005

        # compute the minimum value possible, and if any values are below that threshold
        # then we set the corresponding CDF to a floor value
        # TODO ask Richard Heim why the use of this floor value, matching that used for the trace amount?
        minimums_possible = _minimum_possible(skew, loc, scale)
        nans_mask = np.isnan(pe3_cdf)
        minimums_mask = np.logical_and((values <= minimums_possible), nans_mask)
        pe3_cdf[minimums_mask] = 0.0005

        # account for negative skew
        skew_mask = skew < 0.0
        pe3_cdf[:, skew_mask] = 1 - pe3_cdf[:, skew_mask]

        if not np.all(np.isnan(pe3_cdf)):

            # calculate the probability value, clipped between 0 and 1
            probabilities = np.clip((probabilities_of_zero + ((1.0 - probabilities_of_zero) * pe3_cdf)), 0.0, 1.0)

            # the values we'll return are the values at which the probabilities of a normal distribution are
            # less than or equal to the computed probabilities, as determined by the normal distribution's
            # quantile (or inverse cumulative distribution) function
            fitted_values = scipy.stats.norm.ppf(probabilities)

        else:

            fitted_values = values

<<<<<<< HEAD
    else:

        fitted_values = values

    return fitted_values

=======
>>>>>>> bc7a7e4d

# ----------------------------------------------------------------------------------------------------------------------
@numba.jit
def transform_fitted_pearson(values,
                             data_start_year,
                             calibration_start_year,
                             calibration_end_year,
                             periodicity):
    """
<<<<<<< HEAD
    Fit values to a Pearson Type III distribution and transform the values to corresponding normalized sigmas.

=======
    Fit values to a Pearson Type III distribution and transform the values to corresponding normalized sigmas. 
    
>>>>>>> bc7a7e4d
    :param values: 2-D array of values, with each row representing a year containing
                   twelve columns representing the respective calendar months, or 366 columns representing days
                   as if all years were leap years
    :param data_start_year: the initial year of the input values array
    :param calibration_start_year: the initial year to use for the calibration period
    :param calibration_end_year: the final year to use for the calibration period
    :param periodicity: the periodicity of the time series represented by the input data, valid/supported values are
                        'monthly' and 'daily'
                        'monthly' indicates an array of monthly values, assumed to span full years, i.e. the first
                        value corresponds to January of the initial year and any missing final months of the final
                        year filled with NaN values, with size == # of years * 12
                        'daily' indicates an array of full years of daily values with 366 days per year, as if each
                        year were a leap year and any missing final months of the final year filled with NaN values,
                        with array size == (# years * 366)
    :return: 2-D array of transformed/fitted values, corresponding in size and shape of the input array
    :rtype: numpy.ndarray of floats
    """
    
    # if we're passed all missing values then we can't compute anything, return the same array of missing values
    if (np.ma.is_masked(values) and values.mask.all()) or np.all(np.isnan(values)):
        return values
        
    # validate (and possibly reshape) the input array
    if len(values.shape) == 1:
        
        if periodicity is None:    
            message = '1-D input array requires a corresponding periodicity argument, none provided'
            _logger.error(message)
            raise ValueError(message)

        elif periodicity is Periodicity.monthly:
            # we've been passed a 1-D array with shape (months), reshape it to 2-D with shape (years, 12)
            values = utils.reshape_to_2d(values, 12)
     
        elif periodicity is Periodicity.daily:
            # we've been passed a 1-D array with shape (days), reshape it to 2-D with shape (years, 366)
            values = utils.reshape_to_2d(values, 366)
            
        else:
            message = 'Unsupported periodicity argument: \'{0}\''.format(periodicity)
            _logger.error(message)
            raise ValueError(message)
        
    elif (len(values.shape) != 2) or ((values.shape[1] != 12) and (values.shape[1] != 366)):
      
        # neither a 1-D nor a 2-D array with valid shape was passed in
        message = 'Invalid input array with shape: {0}'.format(values.shape)
        _logger.error(message)   
        raise ValueError(message)
    
    # determine the end year of the values array
    data_end_year = data_start_year + values.shape[0]
    
    # make sure that we have data within the full calibration period, otherwise use the full period of record
    if (calibration_start_year < data_start_year) or (calibration_end_year > data_end_year):
        _logger.info('Insufficient data for the specified calibration period ({0}-{1}),'.format(calibration_start_year,
                                                                                                calibration_end_year) +
                     ' instead using the full period of record ({0}-{1})'.format(data_start_year,
                                                                                 data_end_year))
        calibration_start_year = data_start_year
        calibration_end_year = data_end_year

    # get the year axis indices corresponding to the calibration start and end years
    calibration_begin_index = (calibration_start_year - data_start_year)
    calibration_end_index = (calibration_end_year - data_start_year) + 1
    
    # get the values for the current calendar time step that fall within the calibration years period
    calibration_values = values[calibration_begin_index:calibration_end_index, :]

    # compute the values we'll use to fit to the Pearson Type III distribution
    pearson_values = _pearson3_fitting_values(calibration_values)

    loc = pearson_values[1]
    scale = pearson_values[2]
    skew = pearson_values[3]
    probability_of_zero = pearson_values[0]
 
    # fit each value using the Pearson Type III fitting universal function in a broadcast fashion
    fitted_values = _pearson_fit(values, probability_of_zero, skew, loc, scale)

    return fitted_values


# ----------------------------------------------------------------------------------------------------------------------
@numba.jit
def transform_fitted_gamma(values,
                           data_start_year,
                           calibration_start_year,
                           calibration_end_year,
                           periodicity):
    """
    Fit values to a gamma distribution and transform the values to corresponding normalized sigmas.

    :param values: 2-D array of values, with each row typically representing a year containing
                   twelve columns representing the respective calendar months, or 366 days per column
                   as if all years were leap years
    :param data_start_year: the initial year of the input values array
    :param calibration_start_year: the initial year to use for the calibration period
    :param calibration_end_year: the final year to use for the calibration period
    :param periodicity: the type of time series represented by the input data, valid values are 'monthly' or 'daily'
                             'monthly': array of monthly values, assumed to span full years, i.e. the first value
                             corresponds to January of the initial year and any missing final months of the final
                             year filled with NaN values, with size == # of years * 12
                             'daily': array of full years of daily values with 366 days per year, as if each year were
                             a leap year and any missing final months of the final year filled with NaN values,
                             with array size == (# years * 366)
    :return: 2-D array of transformed/fitted values, corresponding in size and shape of the input array
    :rtype: numpy.ndarray of floats
    """
    
    # if we're passed all missing values then we can't compute anything, return the same array of missing values
    if (np.ma.is_masked(values) and values.mask.all()) or np.all(np.isnan(values)):
        return values
        
    # validate (and possibly reshape) the input array
    if len(values.shape) == 1:
        
        if periodicity is None:    
            message = '1-D input array requires a corresponding periodicity argument, none provided'
            _logger.error(message)
            raise ValueError(message)

        elif periodicity is Periodicity.monthly:
<<<<<<< HEAD
            # we've been passed a 1-D array with shape (months), reshape it to 2-D with shape (years, 12)
=======
        # we've been passed a 1-D array with shape (months), reshape it to 2-D with shape (years, 12)
>>>>>>> bc7a7e4d
            values = utils.reshape_to_2d(values, 12)
     
        elif periodicity is Periodicity.daily:
            # we've been passed a 1-D array with shape (days), reshape it to 2-D with shape (years, 366)
            values = utils.reshape_to_2d(values, 366)
            
        else:
            message = 'Unsupported periodicity argument: \'{0}\''.format(periodicity)
            _logger.error(message)
            raise ValueError(message)
    
    elif (len(values.shape) != 2) or (values.shape[1] != 12 and values.shape[1] != 366):
     
        # neither a 1-D nor a 2-D array with valid shape was passed in
        message = 'Invalid input array with shape: {0}'.format(values.shape)
        _logger.error(message)   
        raise ValueError(message)
    
    # find the percentage of zero values for each time step
    zeros = (values == 0).sum(axis=0)
    probabilities_of_zero = zeros / values.shape[0]
    
    # replace zeros with NaNs
    values[values == 0] = np.NaN
    
    # determine the end year of the values array
    data_end_year = data_start_year + values.shape[0]
    
    # make sure that we have data within the full calibration period, otherwise use the full period of record
    if (calibration_start_year < data_start_year) or (calibration_end_year > data_end_year):
        _logger.info('Insufficient data for the specified calibration period ({0}-{1}),'.format(calibration_start_year,
                                                                                                calibration_end_year) +
                     ' instead using the full period of record ({0}-{1})'.format(data_start_year,
                                                                                 data_end_year))
        calibration_start_year = data_start_year
        calibration_end_year = data_end_year

    # get the year axis indices corresponding to the calibration start and end years
    calibration_begin_index = (calibration_start_year - data_start_year)
    calibration_end_index = (calibration_end_year - data_start_year) + 1
    
    # get the values for the current calendar time step that fall within the calibration years period
    calibration_values = values[calibration_begin_index:calibration_end_index, :]

    # compute the gamma distribution's shape and scale parameters, alpha and beta
    # TODO explain this better
    means = np.nanmean(calibration_values, axis=0)
    log_means = np.log(means)
    logs = np.log(calibration_values)
    mean_logs = np.nanmean(logs, axis=0)
    a = log_means - mean_logs
    alphas = (1 + np.sqrt(1 + 4 * a / 3)) / (4 * a)
    betas = means / alphas
    
    # find the gamma probability values using the gamma CDF
    gamma_probabilities = scipy.stats.gamma.cdf(values, a=alphas, scale=betas)

    # TODO explain this
    # (normalize including the probability of zero, putting into the range [0..1]?)    
    probabilities = probabilities_of_zero + ((1 - probabilities_of_zero) * gamma_probabilities)
    
    # the values we'll return are the values at which the probabilities of a normal distribution
    # are less than or equal to the computed probabilities, as determined by the normal distribution's
    # quantile (or inverse cumulative distribution) function
    return scipy.stats.norm.ppf(probabilities)
<|MERGE_RESOLUTION|>--- conflicted
+++ resolved
@@ -233,15 +233,12 @@
 
             fitted_values = values
 
-<<<<<<< HEAD
     else:
 
         fitted_values = values
 
     return fitted_values
 
-=======
->>>>>>> bc7a7e4d
 
 # ----------------------------------------------------------------------------------------------------------------------
 @numba.jit
@@ -251,13 +248,8 @@
                              calibration_end_year,
                              periodicity):
     """
-<<<<<<< HEAD
     Fit values to a Pearson Type III distribution and transform the values to corresponding normalized sigmas.
 
-=======
-    Fit values to a Pearson Type III distribution and transform the values to corresponding normalized sigmas. 
-    
->>>>>>> bc7a7e4d
     :param values: 2-D array of values, with each row representing a year containing
                    twelve columns representing the respective calendar months, or 366 columns representing days
                    as if all years were leap years
@@ -381,11 +373,7 @@
             raise ValueError(message)
 
         elif periodicity is Periodicity.monthly:
-<<<<<<< HEAD
             # we've been passed a 1-D array with shape (months), reshape it to 2-D with shape (years, 12)
-=======
-        # we've been passed a 1-D array with shape (months), reshape it to 2-D with shape (years, 12)
->>>>>>> bc7a7e4d
             values = utils.reshape_to_2d(values, 12)
      
         elif periodicity is Periodicity.daily:
@@ -450,4 +438,4 @@
     # the values we'll return are the values at which the probabilities of a normal distribution
     # are less than or equal to the computed probabilities, as determined by the normal distribution's
     # quantile (or inverse cumulative distribution) function
-    return scipy.stats.norm.ppf(probabilities)
+    return scipy.stats.norm.ppf(probabilities)