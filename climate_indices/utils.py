import calendar
from datetime import datetime
import logging

import numba
import numpy as np

# -----------------------------------------------------------------------------------------------------------------------
# set up a basic, global _logger
logging.basicConfig(level=logging.DEBUG,
                    format='%(asctime)s %(levelname)s %(message)s',
                    datefmt='%Y-%m-%d  %H:%M:%S')
_logger = logging.getLogger(__name__)


# -----------------------------------------------------------------------------------------------------------------------
def sign_change(a, b):
    """
    Given two same-sized arrays of floats return an array of booleans indicating if a sign change occurs at the 
    corresponding index.
    
    :param a: array of floats
    :param b: 
    :return: array of booleans of same size as input arrays
    """
    
    if a.size != b.size:
        
        raise ValueError('Mismatched input arrays')

    # use the shape of the first array as the shape of the array we'll return    
    original_shape = a.shape
    
    # get the sign value for each element
    sign_a = np.sign(a.flatten())
    sign_b = np.sign(b.flatten())
    
    # sign change between the two where values unequal
    sign_changes = (sign_a != sign_b)

    return np.reshape(sign_changes, original_shape)


# -----------------------------------------------------------------------------------------------------------------------
def is_data_valid(data):
    """
    Returns whether or not an array is valid, i.e. a supported array type (ndarray or MaskArray) which is not all-NaN.

    :param data: data object, expected as either numpy.ndarry or numpy.ma.MaskArray
    :return True if array is non-NaN for at least one element and is an array type valid for processing by other modules
    :rtype: boolean
    """

    # make sure we're not dealing with all NaN values
    if np.ma.isMaskedArray(data):

        valid_flag = bool(data.count())

    elif isinstance(data, np.ndarray):

        valid_flag = not np.all(np.isnan(data))

    else:
        _logger.warning('Invalid data type')
        valid_flag = False

    return valid_flag


# -----------------------------------------------------------------------------------------------------------------------
def rmse(predictions, targets):
    """
    Root mean square error
    
    :param predictions: np.ndarray
    :param targets: np.ndarray
    :return: np.ndarray
    """
    return np.sqrt(((predictions - targets) ** 2).mean())


# -----------------------------------------------------------------------------------------------------------------------
def compute_days(initial_year,
                 total_months,
                 initial_month=1,
                 units_start_year=1800):
    """
    Computes the "number of days" equivalent for regular, incremental monthly time steps given an initial year/month.
    Useful when using "days since <start_date>" as time units within a NetCDF dataset.

    :param initial_year: the initial year from which the day values should start, i.e. the first value in the output
                        array will correspond to the number of days between January of this initial year since January
                        of the units start year
    :param initial_month: the month within the initial year from which the day values should start,
                          with 1: January, 2: February, etc.
    :param total_months: the total number of monthly increments (time steps measured in days) to be computed
    :param units_start_year: the start year from which the monthly increments are computed, with time steps measured
                             in days since January of this starting year
    :return: an array of time step increments, measured in days since midnight of January 1st of the units start year
    :rtype: ndarray of ints
    """

    # compute an offset from which the day values should begin 
    start_date = datetime(units_start_year, 1, 1)

    # initialize the list of day values we'll build
    days = np.empty(total_months, dtype=int)
    
    # loop over all time steps (months)
    for i in range(total_months):
        
        years = int((i + initial_month - 1) / 12)   # the number of years since the initial year 
        months = int((i + initial_month - 1) % 12)  # the number of months since January
        
        # cook up a datetime object for the current time step (month)
        current_date = datetime(initial_year + years, 1 + months, 1)
        
        # get the number of days since the initial date
        days[i] = (current_date - start_date).days
    
    return days


# ----------------------------------------------------------------------------------------------------------------------
@numba.jit
def reshape_to_2d(values,
                  second_axis_length):
    """
    :param values: an 1-D numpy.ndarray of values
    :param second_axis_length:
    :return: the original values reshaped to 2-D,
             with shape [int(original length / second axis length), second axis length]
    :rtype: 2-D numpy.ndarray of floats
    """
    
    # if we've been passed a 2-D array with valid shape then let it pass through
    shape = values.shape
    if len(shape) == 2:
        if shape[1] == second_axis_length:
            # data is already in the shape we want, return it unaltered
            return values
        else:
            message = "Values array has an invalid shape (2-D but " + \
                      "second dimension not {length}): {shape}".format(length=second_axis_length, shape=shape)
            _logger.error(message)
            raise ValueError(message)
    
    # otherwise make sure that we've been passed a flat (1-D) array of values
    elif len(shape) != 1:
        message = 'Values array has an invalid shape (not 1-D or 2-D): {0}'.format(shape)
        _logger.error(message)
        raise ValueError(message)

    # pad the end of the original array in order to have an ordinal increment, if necessary
    final_year_values = shape[0] % second_axis_length
    if final_year_values > 0:
        pads = second_axis_length - final_year_values
        values = np.pad(values, pad_width=(0, pads), mode='constant', constant_values=np.NaN)

    # we should have an ordinal number of years now (ordinally divisible by second_axis_length)
    first_axis_length = int(values.shape[0] / second_axis_length)
    
    # return the reshaped array
    return np.reshape(values, newshape=(first_axis_length, second_axis_length))


# ----------------------------------------------------------------------------------------------------------------------
@numba.jit
def reshape_to_divs_years_months(monthly_values):
    """
    :param monthly_values: an 2-D numpy.ndarray of monthly values, assumed to start at January of
                           the first year for each division, with dimension 0: division,
                           dimension 1: months (0 to total months - 1)
    :return: the original monthly values reshaped to 3-D (divisions, years, 12), within each division each row maps
             to a year, with each column of the row matching to the corresponding calendar month
    :rtype: 3-D numpy.ndarray of floats
    """
    
    # if we've been passed a 3-D array with valid shape then let it pass through
    shape = monthly_values.shape
    if len(shape) == 3:
        if shape[2] == 12:
            # data is already in the shape we want, return it unaltered
            return monthly_values
        else:
            message = 'Values array has an invalid shape (3-D but third dimension not 12): {}'.format(shape)
            _logger.error(message)
            raise ValueError(message)
    
    # otherwise make sure that we've been passed in a 2-D array of values    
    elif len(shape) != 2:
        message = 'Values array has an invalid shape (not 2-D or 3-D): {}'.format(shape)
        _logger.error(message)
        raise ValueError(message)

    # otherwise make sure that we've been passed in a 2-D array of values with the final dimension size == 12
    elif shape[1] != 12:
        message = "Values array has an invalid shape (second dimension should be 12, but is not): {}".format(shape)
        _logger.error(message)
        raise ValueError(message)

    # we should have an ordinal number of years now (ordinally divisible by 12)
    total_years = int(monthly_values.shape[1] / 12)
    
    # reshape from (months) to (years, 12) in order to have one year of months per row
    return np.reshape(monthly_values, (shape[0], total_years, 12))


# -----------------------------------------------------------------------------------------------------------------------
@numba.jit
<<<<<<< HEAD
def transform_to_366day(original,
                        year_start,
                        total_years):
    """
    Takes an array of daily values with only actual leap years represented as 366 day years (non-leap years
    with 365 days) and converts it to an array of daily values represented as containing full 366 day years as
    if each year is a leap year with computed/faux values for the Feb. 29th of each non-leap year.

    For example if provided an input array representing two years, we expect/assume that it will contain
    730 elements if neither of the years represented are leap years (as indicated by the year start argument),
=======
def to_366day(original,
              year_start,
              total_years):
    '''
    Takes an array of daily values with only actual leap years represented as 366 day years (non-leap years with 365 days)
    and converts it to an array of daily values represented as containing full 366 day years as if each year is a leap year
    with computed/faux values for the Feb. 29th of each non-leap year.
    
    For example if provided an input array representing two years, we expect/assume that it will contain 
    730 elements if neither of the years represented are leap years (as indicated by the year start argument), 
>>>>>>> bc7a7e4d
    or 731 elements if either of the two years is a leap year (i.e. a year with 366 days). The resulting/transformed
    array will contain 732 elements -- 366 for the leap year plus 366 for the non-leap year, with the element
    that corresponds to Feb. 29th in the non-leap year having a value that's an average of the Feb 28th
    and Mar. 1st values.

    :param original: 1-D array of daily values
    :param year_start: the year corresponding to the initial year of the input array, used to determine
                       whether or not each increment of daily values represents an actual leap year
    :param total_years: the total number of years represented by the input array
    :return: 1-D array of values with size (total_years * 366)
    """
    # original time series is assumed to be a one-dimensional array of floats corresponding to a number of full years
    
    # validate the arguments
    if len(original.shape) > 1:
        message = 'Invalid input array: only 1-D arrays are supported'
        _logger.error(message)
        raise ValueError(message)

    # allocate the new array for 366 daily values per year, including a faux Feb 29 for non-leap years
    all_leap = np.full((total_years * 366,), np.NaN)
    
    # index of the first day of the year within the original and all_leap arrays
    original_index = 0
    all_leap_index = 0
    
    # loop over each year
    for year in range(year_start, year_start + total_years):
        
        if calendar.isleap(year):
            
            # write the next 366 days from the original time series into the all_leap array
            all_leap[all_leap_index:all_leap_index + 366] = original[original_index:original_index + 366]

            # increment the "start day of the current year" index for the original
            # so that the next iteration jumps ahead a full year
            original_index += 366
            
        else:

            # write the first 59 days (Jan 1 through Feb 28) from the original time series into the all_leap array
            all_leap[all_leap_index:all_leap_index + 59] = original[original_index:original_index + 59]

            # average the Feb 28th and March 1st values as the faux Feb 29th value
            all_leap[all_leap_index + 59] = (original[original_index + 58] + original[original_index + 59]) / 2
            
            # write the remaining days of the year (Mar 1 through Dec 31) from the original into the all_leap array
            all_leap[all_leap_index + 60:all_leap_index + 366] = original[original_index + 59:original_index + 365]

            # increment the "start day of the current year" index for the original
            # so the next iteration jumps ahead a full year
            original_index += 365

        all_leap_index += 366

    return all_leap


# -----------------------------------------------------------------------------------------------------------------------
@numba.jit
<<<<<<< HEAD
def transform_to_gregorian(original,
                           year_start):
    """
    Takes an array of daily values represented as full 366 day years (as if each year is a leap year with
    fill/faux values for the Feb. 29th of each non-leap year) and converts it to an array of daily values
=======
def to_gregorian(original,
                 year_start):
    '''
    Takes an array of daily values represented as full 366 day years (as if each year is a leap year with 
    fill/faux values for the Feb. 29th of each non-leap year) and converts it to an array of daily values 
>>>>>>> bc7a7e4d
    with only actual leap years represented as 366 day years.

    For example if provided an input array representing two years, we expect/assume that it will contain
    732 elements corresponding to two years with 366 days. Two possible transformation results are possible:

    1) If the start year or the following year is a leap year then the resulting/transformed array
    will contain 731 elements (366 for the leap year plus 365 for the non-leap year), with the element
    that corresponded to Feb. 29th in the non-leap year removed.

    2) If both years represented are non-leap years, as determined by the starting year argument, then the
    resulting/transformed array will contain 730 elements (365 days for both non-leap years), with the
    elements that corresponded to Feb. 29th removed.

    :param original: 1-D array of daily values, total size should be a multiple of 366
    :param year_start: the year corresponding to the initial year (first 366 values) of the input array,
                       used to determine whether or not each 366 increment of daily values represents
                       an actual leap year
    """
    # original time series is assumed to be a one-dimensional array of floats corresponding to a number of full years,
    # with each year containing 366 days, as if each year is a leap year
    
    # validate the arguments
    if len(original.shape) > 1:
        message = 'Invalid input array: only 1-D arrays are supported'
        _logger.error(message)
        raise ValueError(message)
    if original.size % 366 != 0:
        message = 'Invalid input array: only 1-D arrays containing multiples of 366 days are supported'
        _logger.error(message)
        raise ValueError(message)
            
    # find the total number of actual days between the start and end year
    total_years = int(original.size / 366)
    year_end = year_start + total_years - 1
    days_actual = (datetime(year_end, 12, 31) - datetime(year_start, 1, 1)).days + 1
    
    # allocate the new array we'll write daily values into, including a faux Feb 29 for non-leap years
    gregorian = np.full((days_actual,), np.NaN)
    
    # index of the first day of the year within the original and gregorian arrays
    original_index = 0
    gregorian_index = 0
    
    # loop over each year
    for year in range(year_start, year_start + total_years):
        
        if calendar.isleap(year):
            
            # write the next 366 days from the original time series into the gregorian array
            gregorian[gregorian_index:gregorian_index + 366] = original[original_index:original_index + 366]

            # increment the "start day of the current year" index for the original
            # so the next iteration jumps ahead a full year
            gregorian_index += 366
            
        else:

            # write the first 59 days (Jan 1 through Feb 28) from the original time series into the gregorian array
            gregorian[gregorian_index: gregorian_index + 59] = original[original_index:original_index + 59]

            # write the remaining days of the year (Mar 1 through Dec 31) from the original into the gregorian array
            gregorian[gregorian_index + 59: gregorian_index + 365] = original[original_index + 60:original_index + 366]

            # increment the "start day of the current year" index for the original
            # so the next iteration jumps ahead a full year
            gregorian_index += 365

        original_index += 366

    return gregorian


# -----------------------------------------------------------------------------------------------------------------------
def count_zeros_and_non_missings(values):
    """
    Given an input array of values return a count of the zeros and non-missing values.
    Missing values assumed to be numpy.NaNs.
    
    :param values: array like object (numpy array, most likely)
    :return: two int scalars: 1) the count of zeros, and 2) the count of non-missing values  
    """
    
    # make sure we have a numpy array
    values = np.array(values)
    
    # count the number of zeros and non-missing (non-NaN) values
    zeros = values.size - np.count_nonzero(values)
    non_missings = np.count_nonzero(~np.isnan(values))

    return zeros, non_missings
<|MERGE_RESOLUTION|>--- conflicted
+++ resolved
@@ -208,7 +208,6 @@
 
 # -----------------------------------------------------------------------------------------------------------------------
 @numba.jit
-<<<<<<< HEAD
 def transform_to_366day(original,
                         year_start,
                         total_years):
@@ -219,18 +218,6 @@
 
     For example if provided an input array representing two years, we expect/assume that it will contain
     730 elements if neither of the years represented are leap years (as indicated by the year start argument),
-=======
-def to_366day(original,
-              year_start,
-              total_years):
-    '''
-    Takes an array of daily values with only actual leap years represented as 366 day years (non-leap years with 365 days)
-    and converts it to an array of daily values represented as containing full 366 day years as if each year is a leap year
-    with computed/faux values for the Feb. 29th of each non-leap year.
-    
-    For example if provided an input array representing two years, we expect/assume that it will contain 
-    730 elements if neither of the years represented are leap years (as indicated by the year start argument), 
->>>>>>> bc7a7e4d
     or 731 elements if either of the two years is a leap year (i.e. a year with 366 days). The resulting/transformed
     array will contain 732 elements -- 366 for the leap year plus 366 for the non-leap year, with the element
     that corresponds to Feb. 29th in the non-leap year having a value that's an average of the Feb 28th
@@ -291,19 +278,11 @@
 
 # -----------------------------------------------------------------------------------------------------------------------
 @numba.jit
-<<<<<<< HEAD
 def transform_to_gregorian(original,
                            year_start):
     """
     Takes an array of daily values represented as full 366 day years (as if each year is a leap year with
     fill/faux values for the Feb. 29th of each non-leap year) and converts it to an array of daily values
-=======
-def to_gregorian(original,
-                 year_start):
-    '''
-    Takes an array of daily values represented as full 366 day years (as if each year is a leap year with 
-    fill/faux values for the Feb. 29th of each non-leap year) and converts it to an array of daily values 
->>>>>>> bc7a7e4d
     with only actual leap years represented as 366 day years.
 
     For example if provided an input array representing two years, we expect/assume that it will contain
@@ -393,4 +372,4 @@
     zeros = values.size - np.count_nonzero(values)
     non_missings = np.count_nonzero(~np.isnan(values))
 
-    return zeros, non_missings
+    return zeros, non_missings